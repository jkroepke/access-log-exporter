# yaml-language-server: $schema=https://goreleaser.com/static/schema.json

version: 2
before:
  hooks:
    - rm -rf 3rdpartylicenses
    - go run github.com/google/go-licenses@latest save ./cmd/access-log-exporter --save_path=3rdpartylicenses

builds:
  - id: "access-log-exporter"
    main: ./cmd/access-log-exporter
    binary: access-log-exporter
    goos:
      - linux
      - freebsd
      - openbsd
    goarch:
      - amd64
      - arm64
    mod_timestamp: '{{ .CommitTimestamp }}'
    env:
      - CGO_ENABLED=0
    flags:
      - -trimpath
    ldflags:
      - >-
        -s -w
        -X github.com/prometheus/common/version.Version={{.Version}}
        -X github.com/prometheus/common/version.Revision={{.Commit}}
        -X github.com/prometheus/common/version.Branch={{.Branch}}
        -X github.com/prometheus/common/version.BuildDate={{.Date}}

archives:
  - id: access-log-exporter
    ids:
      - access-log-exporter
    formats: ['tar.xz']
    files:
      - LICENSE.txt
      - 3rdpartylicenses/**/*

nfpms:
  - id: access-log-exporter
    ids:
      - access-log-exporter
    homepage: https://github.com/jkroepke/access-log-exporter
    maintainer: Jan-Otto Kröpke <github@jkroepke.de>
    section: net
    description: |
      access-log-exporter is a management client for OpenVPN that handles the authentication of connecting users against OIDC providers like Azure AD or Keycloak.
    license: MIT License
    formats:
      - deb
      - rpm
    provides:
      - access-log-exporter
    recommends:
      - openvpn
    contents:
      - src: packaging/usr/lib/sysusers.d/
        dst: /usr/lib/sysusers.d/
      - src: packaging/usr/lib/systemd/system/
        dst: /usr/lib/systemd/system/
      - dst: /etc/access-log-exporter/
        type: dir
        file_info:
          owner: root
          group: access-log-exporter
          mode: 0750
      - dst: /etc/access-log-exporter/client-config/
        type: dir
        file_info:
          owner: root
          group: access-log-exporter
          mode: 0750
      - src: packaging/etc/access-log-exporter/config.yaml
        dst: /etc/access-log-exporter/config.yaml
        type: "config|noreplace"
        file_info:
          owner: root
          group: access-log-exporter
          mode: 0640
      - src: 3rdpartylicenses/
        dst: /usr/share/doc/access-log-exporter/3rdpartylicenses/
        type: tree
        file_info:
          owner: root
          group: root
          mode: 0644
    scripts:
      preinstall: "packaging/scripts/preinst.sh"
      postinstall: "packaging/scripts/postinst.sh"
      preremove: "packaging/scripts/preremove.sh"
      postremove: "packaging/scripts/postremove.sh"
    rpm:
      compression: xz
      signature:
        key_file: "{{ .Env.GPG_KEY_PATH }}"
    deb:
      #compression: xz
      signature:
        key_file: "{{ .Env.GPG_KEY_PATH }}"

dockers:
  - goos: linux
    use: buildx
    goarch: amd64
    dockerfile: Dockerfile
    image_templates:
      - 'ghcr.io/jkroepke/access-log-exporter:{{ .Version }}-amd64'
      - '{{ if and .Tag (not .Prerelease) }}ghcr.io/jkroepke/access-log-exporter:latest-amd64{{end}}'
      - '{{ if eq .Branch "main" }}ghcr.io/jkroepke/access-log-exporter:main-amd64{{end}}'
    build_flag_templates:
      - '--platform=linux/amd64'
      - '--label=org.opencontainers.image.authors=Jan-Otto Kröpke https://github.com/jkroepke/'
      - '--label=org.opencontainers.image.created={{.Date}}'
      - '--label=org.opencontainers.image.description=A Prometheus exporter that receives access logs through the syslog protocol and converts them into metrics.'
      - '--label=org.opencontainers.image.documentation=https://github.com/jkroepke/access-log-exporter/wiki'
      - '--label=org.opencontainers.image.licenses=Apache-2.0'
      - '--label=org.opencontainers.image.revision={{.FullCommit}}'
      - '--label=org.opencontainers.image.source=https://github.com/jkroepke/access-log-exporter'
      - '--label=org.opencontainers.image.title={{.ProjectName}}'
      - '--label=org.opencontainers.image.vendor=Jan-Otto Kröpke'
      - '--label=org.opencontainers.image.version={{.Version}}'
    extra_files:
      - packaging/etc/access-log-exporter/config.yaml
  - goos: linux
    use: buildx
    goarch: arm64
    dockerfile: Dockerfile
    image_templates:
      - 'ghcr.io/jkroepke/access-log-exporter:{{ .Version }}-arm64v8'
      - '{{ if and .Tag (not .Prerelease) }}ghcr.io/jkroepke/access-log-exporter:latest-arm64v8{{end}}'
      - '{{ if eq .Branch "main" }}ghcr.io/jkroepke/access-log-exporter:main-arm64v8{{end}}'
    build_flag_templates:
<<<<<<< HEAD
      - '--platform=linux/amd64,linux/arm64'
      - '--sbom'
      - '--provenance=false'
      - '--annotation=index,manifest,manifest-descriptor:org.opencontainers.image.authors=Jan-Otto Kröpke https://github.com/jkroepke/'
      - '--annotation=index,manifest,manifest-descriptor:org.opencontainers.image.created={{.Date}}'
      - '--annotation=index,manifest,manifest-descriptor:org.opencontainers.image.description=A Prometheus exporter that receives access logs through the syslog protocol and converts them into metrics.'
      - '--annotation=index,manifest,manifest-descriptor:org.opencontainers.image.documentation=https://github.com/jkroepke/access-log-exporter/wiki'
      - '--annotation=index,manifest,manifest-descriptor:org.opencontainers.image.licenses=Apache-2.0'
      - '--annotation=index,manifest,manifest-descriptor:org.opencontainers.image.revision={{.FullCommit}}'
      - '--annotation=index,manifest,manifest-descriptor:org.opencontainers.image.source=https://github.com/jkroepke/access-log-exporter'
      - '--annotation=index,manifest,manifest-descriptor:org.opencontainers.image.title={{.ProjectName}}'
      - '--annotation=index,manifest,manifest-descriptor:org.opencontainers.image.vendor=Jan-Otto Kröpke'
      - '--annotation=index,manifest,manifest-descriptor:org.opencontainers.image.version={{.Version}}'
=======
      - '--platform=linux/arm64/v8'
>>>>>>> 8d9a88e9
      - '--label=org.opencontainers.image.authors=Jan-Otto Kröpke https://github.com/jkroepke/'
      - '--label=org.opencontainers.image.created={{.Date}}'
      - '--label=org.opencontainers.image.description=A Prometheus exporter that receives access logs through the syslog protocol and converts them into metrics.'
      - '--label=org.opencontainers.image.documentation=https://github.com/jkroepke/access-log-exporter/wiki'
      - '--label=org.opencontainers.image.licenses=Apache-2.0'
      - '--label=org.opencontainers.image.revision={{.FullCommit}}'
      - '--label=org.opencontainers.image.source=https://github.com/jkroepke/access-log-exporter'
      - '--label=org.opencontainers.image.title={{.ProjectName}}'
      - '--label=org.opencontainers.image.vendor=Jan-Otto Kröpke'
      - '--label=org.opencontainers.image.version={{.Version}}'
    extra_files:
      - packaging/etc/access-log-exporter/config.yaml

docker_manifests:
  - id: version
    name_template: "ghcr.io/jkroepke/access-log-exporter:{{ .Version }}"
    image_templates:
      - "ghcr.io/jkroepke/access-log-exporter:{{ .Version }}-amd64"
      - "ghcr.io/jkroepke/access-log-exporter:{{ .Version }}-arm64v8"
  - id: latest
    name_template: "{{ if and .Tag (not .Prerelease) }}ghcr.io/jkroepke/access-log-exporter:latest{{end}}"
    image_templates:
      - "{{ if and .Tag (not .Prerelease) }}ghcr.io/jkroepke/access-log-exporter:latest-amd64{{end}}"
      - "{{ if and .Tag (not .Prerelease) }}ghcr.io/jkroepke/access-log-exporter:latest-arm64v8{{end}}"
  - id: main
    name_template: '{{ if eq .Branch "main" }}ghcr.io/jkroepke/access-log-exporter:main{{end}}'
    image_templates:
      - '{{ if eq .Branch "main" }}ghcr.io/jkroepke/access-log-exporter:main-amd64{{end}}'
      - '{{ if eq .Branch "main" }}ghcr.io/jkroepke/access-log-exporter:main-arm64v8{{end}}'

docker_signs:
  - artifacts: manifests
    output: true
    cmd: cosign
    env:
      - COSIGN_EXPERIMENTAL=1
    args:
      - sign
      - '--oidc-issuer={{if index .Env "CI"}}https://token.actions.githubusercontent.com{{else}}https://oauth2.sigstore.dev/auth{{end}}'
      - '--yes'
      - '${artifact}'

checksum:
  name_template: "checksums.txt"

report_sizes: true

metadata:
  mod_timestamp: "{{ .CommitTimestamp }}"

gomod:
  proxy: true

release:
  prerelease: auto

changelog:
  use: github-native

sboms:
  - artifacts: archive<|MERGE_RESOLUTION|>--- conflicted
+++ resolved
@@ -133,7 +133,6 @@
       - '{{ if and .Tag (not .Prerelease) }}ghcr.io/jkroepke/access-log-exporter:latest-arm64v8{{end}}'
       - '{{ if eq .Branch "main" }}ghcr.io/jkroepke/access-log-exporter:main-arm64v8{{end}}'
     build_flag_templates:
-<<<<<<< HEAD
       - '--platform=linux/amd64,linux/arm64'
       - '--sbom'
       - '--provenance=false'
@@ -147,9 +146,6 @@
       - '--annotation=index,manifest,manifest-descriptor:org.opencontainers.image.title={{.ProjectName}}'
       - '--annotation=index,manifest,manifest-descriptor:org.opencontainers.image.vendor=Jan-Otto Kröpke'
       - '--annotation=index,manifest,manifest-descriptor:org.opencontainers.image.version={{.Version}}'
-=======
-      - '--platform=linux/arm64/v8'
->>>>>>> 8d9a88e9
       - '--label=org.opencontainers.image.authors=Jan-Otto Kröpke https://github.com/jkroepke/'
       - '--label=org.opencontainers.image.created={{.Date}}'
       - '--label=org.opencontainers.image.description=A Prometheus exporter that receives access logs through the syslog protocol and converts them into metrics.'
